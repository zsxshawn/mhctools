--- conflicted
+++ resolved
@@ -131,19 +131,12 @@
         Wrapper for NetMHCIIpan 4.0, using a different parser.
         """
 
-<<<<<<< HEAD
         if mode not in ['binding_affinity', 'elution_score']:
             raise ValueError("Unsupported mode", mode)
 
         # Always include binding affinity data (-BA flag), though the main score and %rank will
         # still be EL-based. This gives us access to the BA-based score and %rank columns.
-=======
-        if mode not in ['binding_affinity', 'elution_score', 'all_output']:
-            raise ValueError("Unsupported mode", mode)
-
-        # Default to including binding affinity data (-BA flag), though the score and %rank will
-        # still be EL-based
->>>>>>> f8e7a2a8
+
         NetMHCIIpanBase.__init__(
             self,
             alleles=alleles,
@@ -153,11 +146,6 @@
             default_peptide_lengths=default_peptide_lengths,
             extra_flags=['-BA'] + extra_flags)
 
-<<<<<<< HEAD
-=======
-        self.mode = mode
-
->>>>>>> f8e7a2a8
 
 class NetMHCIIpan4_EL(NetMHCIIpan4):
     """
